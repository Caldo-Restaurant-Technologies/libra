use phidget::ReturnCode;
use phidget::{devices::VoltageRatioInput, Phidget};
use std::array;
use std::time::Duration;
use thiserror::Error;

use crate::{median, Grams, MedianGrams};
const NUMBER_OF_INPUTS: usize = 4;
pub const TIMEOUT: Duration = phidget::TIMEOUT_DEFAULT;

fn dot_product(a: &[f64], b: &[f64]) -> f64 {
    a.iter().zip(b.iter()).map(|(a, b)| a * b).sum::<f64>()
}

#[derive(Debug, Clone)]
pub struct PhidgetError {
    return_code: ReturnCode,
    load_cell: usize
}
impl PhidgetError {
    pub fn new(return_code: ReturnCode, load_cell: usize) -> Self {
        Self {
            return_code, load_cell
        }
    }
}
impl std::fmt::Display for PhidgetError {
    fn fmt(&self, f: &mut std::fmt::Formatter<'_>) -> std::fmt::Result {
        write!(f, "Phidget error at Load Cell {}: {}", self.load_cell, self.return_code)
    }
}

#[derive(Error, Debug, Clone)]
pub enum ScaleError {
    #[error("Invalid coefficients")]
    InvalidCoefficients,

    #[error("Invalid Phidget ID")]
    InvalidPhidgetId,

    #[error("{0}")]
    PhidgetError(PhidgetError),

    #[error("IO Error")]
    IoError,
}
impl ScaleError {
    pub fn phidget_error(return_code: ReturnCode, load_cell: usize) -> Self {
        ScaleError::PhidgetError(PhidgetError::new(return_code, load_cell))
    }
}

pub struct DisconnectedScale {
    phidget_id: i32,
}

impl DisconnectedScale {
    pub fn new(phidget_id: i32) -> Self {
        Self { phidget_id }
    }

    pub fn connect(
        self,
        offset: f64,
        coefficients: [f64; NUMBER_OF_INPUTS],
        timeout: Duration,
    ) -> Result<ConnectedScale, ScaleError> {
        let vins_result: Result<Vec<VoltageRatioInput>, ScaleError> = (0..NUMBER_OF_INPUTS)
            .map(|i| {
                let mut vin = VoltageRatioInput::new();
                vin.set_serial_number(self.phidget_id)
                    .map_err(|_| ScaleError::InvalidPhidgetId)?;
                vin.set_channel(i as i32).unwrap(); //This is ok because its impossible for i to exceed
                                                    //the number of channels
                vin.open_wait(timeout).map_err(|return_code| ScaleError::phidget_error(return_code, i))?;
                let min_interval = vin.min_data_interval().map_err(|return_code| ScaleError::phidget_error(return_code, i))?;
                vin.set_data_interval(min_interval)
                    .map_err(|return_code| ScaleError::phidget_error(return_code, i))?;
                Ok(vin)
            })
            .collect();

        let vins_vec = vins_result?;
        let vins = match vins_vec.try_into() {
            Ok(arr) => arr,
            Err(_) => unreachable!("We know the size is correct"),
        };

        Ok(ConnectedScale::new(
            self.phidget_id,
            offset,
            coefficients,
            vins,
        ))
    }
}

pub struct ConnectedScale {
    phidget_id: i32,
    offset: f64,
    coefficients: [f64; NUMBER_OF_INPUTS],
    vins: [VoltageRatioInput; NUMBER_OF_INPUTS],
}

impl ConnectedScale {
    fn new(
        phidget_id: i32,
        offset: f64,
        coefficients: [f64; NUMBER_OF_INPUTS],
        vins: [VoltageRatioInput; NUMBER_OF_INPUTS],
    ) -> Self {
        Self {
            phidget_id,
            offset,
            coefficients,
            vins,
        }
    }

    pub fn without_id(timeout: Duration) -> Result<Self, ScaleError> {
        let vins_result: Result<Vec<VoltageRatioInput>, ScaleError> = (0..NUMBER_OF_INPUTS)
            .map(|i| {
                let mut vin = VoltageRatioInput::new();
                vin.set_channel(i as i32).unwrap(); //This is ok because its impossible for i to exceed
                                                    //the number of channels
                vin.open_wait(timeout).map_err(|return_code| ScaleError::phidget_error(return_code, i))?;
                let min_interval = vin.min_data_interval().map_err(|return_code| ScaleError::phidget_error(return_code, i))?;
                vin.set_data_interval(min_interval)
                    .map_err(|return_code| ScaleError::phidget_error(return_code, i))?;
                Ok(vin)
            })
            .collect();

        let vins_vec = vins_result?;
        let mut vins: [VoltageRatioInput; NUMBER_OF_INPUTS] = match vins_vec.try_into() {
            Ok(arr) => arr,
            Err(_) => unreachable!("We know the size is correct"),
        };
        let vin = 0;
        let sn = Phidget::serial_number(&mut vins[vin]).map_err(|return_code| ScaleError::phidget_error(return_code, vin))?;

        Ok(Self::new(sn, 0., [0.; NUMBER_OF_INPUTS], vins))
    }

    pub fn update_coefficients(self, coefficients: [f64; 4]) -> Self {
        Self {
            phidget_id: self.phidget_id,
            offset: self.offset,
            coefficients,
            vins: self.vins,
        }
    }

    pub fn update_offset(self, offset: f64) -> Self {
        Self {
            phidget_id: self.phidget_id,
            offset,
            coefficients: self.coefficients,
            vins: self.vins,
        }
    }

    pub fn get_raw_readings(&self) -> Result<Vec<f64>, ScaleError> {
        self.vins.iter().enumerate().map(|(i, vin)| vin.voltage_ratio().map_err(|e| ScaleError::phidget_error(e, i))).collect()
    }
    pub fn get_weight(&self) -> Result<Grams, ScaleError> {
        let readings = self.get_raw_readings();
        match readings {
<<<<<<< HEAD
            Ok(readings) => Ok(Grams(
                dot_product(readings.as_slice(), self.coefficients.as_slice()) - self.offset,
            )),
            Err(e) => Err(ScaleError::PhidgetError(e)),
=======
            Ok(readings) => {
                Ok(dot_product(readings.as_slice(), self.coefficients.as_slice()) - self.offset)
            }
            // TODO: this one wrong
            Err(e) => Err(e),
>>>>>>> a3244cdd
        }
    }

    pub fn get_median_weight(&self, samples: usize) -> Result<MedianGrams, ScaleError> {
        let mut weights = Vec::with_capacity(samples);
        while weights.len() < samples {
            let weight = self.get_weight()?;
            weights.push(weight);
        }
        Ok(median(weights.as_mut_slice()))
    }
    fn get_input_reading(&self, input: usize) -> Result<f64, ScaleError> {
        self.vins[input].voltage_ratio().map_err(|e| ScaleError::phidget_error(e, input))
    }
    pub fn get_raw_medians(&self, samples: usize) -> Result<[f64; NUMBER_OF_INPUTS], ScaleError> {
        let mut medians: [Vec<f64>; NUMBER_OF_INPUTS] = array::from_fn(|_| Vec::with_capacity(samples));
        for _ in 0..samples {
            for (i, vin_medians) in medians.iter_mut().enumerate().take(NUMBER_OF_INPUTS) {
                vin_medians.push(self.get_input_reading(i)?);
            }
        }
        Ok(array::from_fn(|vin| {
            medians.sort_by(|a, b| a.partial_cmp(b).unwrap());
            medians[vin][samples/2]
        }))
    }
    pub fn get_phidget_id(&self) -> i32 {
        self.phidget_id
    }
}<|MERGE_RESOLUTION|>--- conflicted
+++ resolved
@@ -15,18 +15,23 @@
 #[derive(Debug, Clone)]
 pub struct PhidgetError {
     return_code: ReturnCode,
-    load_cell: usize
+    load_cell: usize,
 }
 impl PhidgetError {
     pub fn new(return_code: ReturnCode, load_cell: usize) -> Self {
         Self {
-            return_code, load_cell
+            return_code,
+            load_cell,
         }
     }
 }
 impl std::fmt::Display for PhidgetError {
     fn fmt(&self, f: &mut std::fmt::Formatter<'_>) -> std::fmt::Result {
-        write!(f, "Phidget error at Load Cell {}: {}", self.load_cell, self.return_code)
+        write!(
+            f,
+            "Phidget error at Load Cell {}: {}",
+            self.load_cell, self.return_code
+        )
     }
 }
 
@@ -72,8 +77,11 @@
                     .map_err(|_| ScaleError::InvalidPhidgetId)?;
                 vin.set_channel(i as i32).unwrap(); //This is ok because its impossible for i to exceed
                                                     //the number of channels
-                vin.open_wait(timeout).map_err(|return_code| ScaleError::phidget_error(return_code, i))?;
-                let min_interval = vin.min_data_interval().map_err(|return_code| ScaleError::phidget_error(return_code, i))?;
+                vin.open_wait(timeout)
+                    .map_err(|return_code| ScaleError::phidget_error(return_code, i))?;
+                let min_interval = vin
+                    .min_data_interval()
+                    .map_err(|return_code| ScaleError::phidget_error(return_code, i))?;
                 vin.set_data_interval(min_interval)
                     .map_err(|return_code| ScaleError::phidget_error(return_code, i))?;
                 Ok(vin)
@@ -123,8 +131,11 @@
                 let mut vin = VoltageRatioInput::new();
                 vin.set_channel(i as i32).unwrap(); //This is ok because its impossible for i to exceed
                                                     //the number of channels
-                vin.open_wait(timeout).map_err(|return_code| ScaleError::phidget_error(return_code, i))?;
-                let min_interval = vin.min_data_interval().map_err(|return_code| ScaleError::phidget_error(return_code, i))?;
+                vin.open_wait(timeout)
+                    .map_err(|return_code| ScaleError::phidget_error(return_code, i))?;
+                let min_interval = vin
+                    .min_data_interval()
+                    .map_err(|return_code| ScaleError::phidget_error(return_code, i))?;
                 vin.set_data_interval(min_interval)
                     .map_err(|return_code| ScaleError::phidget_error(return_code, i))?;
                 Ok(vin)
@@ -137,7 +148,8 @@
             Err(_) => unreachable!("We know the size is correct"),
         };
         let vin = 0;
-        let sn = Phidget::serial_number(&mut vins[vin]).map_err(|return_code| ScaleError::phidget_error(return_code, vin))?;
+        let sn = Phidget::serial_number(&mut vins[vin])
+            .map_err(|return_code| ScaleError::phidget_error(return_code, vin))?;
 
         Ok(Self::new(sn, 0., [0.; NUMBER_OF_INPUTS], vins))
     }
@@ -161,23 +173,23 @@
     }
 
     pub fn get_raw_readings(&self) -> Result<Vec<f64>, ScaleError> {
-        self.vins.iter().enumerate().map(|(i, vin)| vin.voltage_ratio().map_err(|e| ScaleError::phidget_error(e, i))).collect()
+        self.vins
+            .iter()
+            .enumerate()
+            .map(|(i, vin)| {
+                vin.voltage_ratio()
+                    .map_err(|e| ScaleError::phidget_error(e, i))
+            })
+            .collect()
     }
     pub fn get_weight(&self) -> Result<Grams, ScaleError> {
         let readings = self.get_raw_readings();
         match readings {
-<<<<<<< HEAD
             Ok(readings) => Ok(Grams(
                 dot_product(readings.as_slice(), self.coefficients.as_slice()) - self.offset,
             )),
-            Err(e) => Err(ScaleError::PhidgetError(e)),
-=======
-            Ok(readings) => {
-                Ok(dot_product(readings.as_slice(), self.coefficients.as_slice()) - self.offset)
-            }
             // TODO: this one wrong
             Err(e) => Err(e),
->>>>>>> a3244cdd
         }
     }
 
@@ -190,10 +202,13 @@
         Ok(median(weights.as_mut_slice()))
     }
     fn get_input_reading(&self, input: usize) -> Result<f64, ScaleError> {
-        self.vins[input].voltage_ratio().map_err(|e| ScaleError::phidget_error(e, input))
+        self.vins[input]
+            .voltage_ratio()
+            .map_err(|e| ScaleError::phidget_error(e, input))
     }
     pub fn get_raw_medians(&self, samples: usize) -> Result<[f64; NUMBER_OF_INPUTS], ScaleError> {
-        let mut medians: [Vec<f64>; NUMBER_OF_INPUTS] = array::from_fn(|_| Vec::with_capacity(samples));
+        let mut medians: [Vec<f64>; NUMBER_OF_INPUTS] =
+            array::from_fn(|_| Vec::with_capacity(samples));
         for _ in 0..samples {
             for (i, vin_medians) in medians.iter_mut().enumerate().take(NUMBER_OF_INPUTS) {
                 vin_medians.push(self.get_input_reading(i)?);
@@ -201,7 +216,7 @@
         }
         Ok(array::from_fn(|vin| {
             medians.sort_by(|a, b| a.partial_cmp(b).unwrap());
-            medians[vin][samples/2]
+            medians[vin][samples / 2]
         }))
     }
     pub fn get_phidget_id(&self) -> i32 {
